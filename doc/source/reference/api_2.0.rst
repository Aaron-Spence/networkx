--- conflicted
+++ resolved
@@ -10,6 +10,7 @@
 
 New functionalities
 -------------------
+
 * [`#823 <https://github.com/networkx/networkx/pull/823>`_]
   A :samp:`enumerate_all_cliques` function is added in the clique package
   (:samp:`networkx.algorithms.clique`) for enumerating all cliques (including
@@ -28,16 +29,14 @@
   followed in a traversal. All NetworkX graph types are supported. A traversal
   can also reverse edge orientations or ignore them.
 
-<<<<<<< HEAD
 * [`#1210 <https://github.com/networkx/networkx/pull/1210>`_]
   Add a random generator for the duplication-divergence model.
-=======
+
 Removed functionalities
 -----------------------
 
 * [`#1236 <https://github.com/networkx/networkx/pull/1236>`_]
   The legacy :samp:`ford_fulkerson` maximum flow function is removed.
->>>>>>> 16d67bc9
 
 Miscellaneous changes
 ---------------------
